--- conflicted
+++ resolved
@@ -1,12 +1,8 @@
 import { Context } from './context';
 import { Disposable } from './disposable';
 import { CommandRegistry } from './command';
-<<<<<<< HEAD
-import { injectable, inject } from 'inversify';
-=======
-import { injectable, inject, multiInject, unmanaged } from 'inversify';
+import { injectable, inject, unmanaged } from 'inversify';
 import { KeyCode, Accelerator } from './keys';
->>>>>>> d23f3588
 
 export interface Keybinding {
     readonly commandId: string;
@@ -27,9 +23,6 @@
 export interface KeybindingContribution {
     contribute(registry: KeybindingRegistry): void;
 }
-<<<<<<< HEAD
-export const KeybindingContributionProvider = Symbol("KeybindingContributionProvider");
-=======
 
 @injectable()
 export abstract class KeybindingContext implements Context<Keybinding> {
@@ -55,17 +48,22 @@
 
 }
 
+export const KeybindingContextProvider = Symbol("KeybindingContextProvider");
+
 @injectable()
 export class KeybindingContextRegistry {
 
     contexts: { [id: string]: KeybindingContext };
     contextHierarchy: { [id: string]: KeybindingContext };
 
-    constructor( @multiInject(KeybindingContext) contexts: KeybindingContext[]) {
+    constructor( @inject(KeybindingContextProvider) private contributedContexts: () => KeybindingContext[]) {
         this.contexts = {};
         this.contexts[KeybindingContext.NOOP_CONTEXT.id] = KeybindingContext.NOOP_CONTEXT;
         this.contexts[KeybindingContext.DEFAULT_CONTEXT.id] = KeybindingContext.DEFAULT_CONTEXT;
-        contexts.forEach(context => this.registerContext(context));
+    }
+
+    initialize() {
+        this.contributedContexts().forEach(context => this.registerContext(context));
     }
 
     /**
@@ -91,7 +89,8 @@
     }
 
 }
->>>>>>> d23f3588
+
+export const KeybindingContributionProvider = Symbol("KeybindingContributionProvider");
 
 @injectable()
 export class KeybindingRegistry {
@@ -99,26 +98,20 @@
     keybindings: { [index: string]: Keybinding[] }
     commands: { [commandId: string]: Keybinding[] }
 
-<<<<<<< HEAD
-    constructor( @inject(KeybindingContributionProvider) protected contributions: () => KeybindingContribution[],
-        @inject(CommandRegistry) protected commandRegistry: CommandRegistry) {
+    constructor(
+        @inject(CommandRegistry) protected commandRegistry: CommandRegistry,
+        @inject(KeybindingContextRegistry) protected contextRegistry: KeybindingContextRegistry,
+        @inject(KeybindingContributionProvider) protected contributions: () => KeybindingContribution[], ) {
+
+        this.keybindings = {};
+        this.commands = {};
+        new KeyEventEmitter(commandRegistry, this);
     }
 
     initialize() {
         for (let contribution of this.contributions()) {
-=======
-    constructor(
-        @inject(CommandRegistry) protected commandRegistry: CommandRegistry,
-        @inject(KeybindingContextRegistry) protected contextRegistry: KeybindingContextRegistry,
-        @multiInject(KeybindingContribution) protected contributions: KeybindingContribution[]) {
-
-        this.keybindings = {};
-        this.commands = {};
-        for (let contribution of contributions) {
->>>>>>> d23f3588
             contribution.contribute(this);
         }
-        new KeyEventEmitter(commandRegistry, this);
     }
 
     /**
